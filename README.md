# MicroLoan Platform

**Tech Stack:** React Native + Expo (JavaScript) + Firebase


---

# Team Instructions

## 1. Clone the Repository
```bash
git clone <repo-url>
cd MICROLOAN_PLATFORM
```

# Frontend Setup (React Native + Expo)

## 2. Install Dependencies
```bash
cd frontend
npm install
```
This will install all required packages locally.

## 3. Run the App
```bash
npx expo start -c
```
- Scan the QR code with **Expo Go** on your mobile device.  
- The default Expo template screen will appear.  


## 4. Folder Overview

- **assets/images/** → Add app icons, logos, images  
- **components/** → Reusable UI components (buttons, inputs, cards)  
- **navigation/** → Navigation setup (stack/tab navigator)  
- **screens/** → Add your Main app screens here (Welcome, Login, Dashboard, etc.)
- **context/** → Authentication state (JWT, user role , wallet)
- **services/firebase.js** → Firebase configuration and functions (Auth, Firestore, Storage, Cloud Functions)
- **utils/** → Helper functions (validation, formatting, etc.)   
<<<<<<< HEAD
- **package.json / package-lock.json** → Dependencies  



# Firebase Setup

## 1 Create Firebase Project
1. Go to [Firebase Console](https://console.firebase.google.com/)  
2. Click **Add Project** → follow the steps → skip Google Analytics if not needed.  

---

## 2 Enable Authentication
1. Go to **Authentication → Get Started**  
2. Enable **Email/Password** sign-in method.  

---

## 3 Enable Firestore Database
1. Go to **Build → Firestore Database**  
2. Click **Create Database** → Start in **Test Mode** → choose your region (e.g., `asia-south1`)  
3. Your Firestore database is ready.  

---

## 4 Install Firebase and Dotenv
```bash
npm install firebase
npm install react-native-dotenv

```
---

## 5 Add `.env` file (Project Root)
```env
EXPO_PUBLIC_API_KEY=your_api_key
EXPO_PUBLIC_AUTH_DOMAIN=your_project.firebaseapp.com
EXPO_PUBLIC_PROJECT_ID=your_project_id
EXPO_PUBLIC_STORAGE_BUCKET=your_project.appspot.com
EXPO_PUBLIC_MESSAGING_SENDER_ID=your_sender_id
EXPO_PUBLIC_APP_ID=your_app_id

```

## 6 Firebase Config (`services/firebaseConfig.js`)
```js
import { initializeApp } from "firebase/app";
import { getAuth } from "firebase/auth";
import { getFirestore } from "firebase/firestore";

const firebaseConfig = {
    apiKey: process.env.EXPO_PUBLIC_API_KEY,
    authDomain: process.env.EXPO_PUBLIC_AUTH_DOMAIN,
    projectId: process.env.EXPO_PUBLIC_PROJECT_ID,
    storageBucket: process.env.EXPO_PUBLIC_STORAGE_BUCKET,
    messagingSenderId: process.env.EXPO_PUBLIC_MESSAGING_SENDER_ID,
    appId: process.env.EXPO_PUBLIC_APP_ID,
};

const app = initializeApp(firebaseConfig);

export const auth = getAuth(app);
export const db = getFirestore(app);

```

=======
- **App.js** → Mobile app entry point (Expo starter file) 
>>>>>>> 9d7c69c3
<|MERGE_RESOLUTION|>--- conflicted
+++ resolved
@@ -39,73 +39,4 @@
 - **context/** → Authentication state (JWT, user role , wallet)
 - **services/firebase.js** → Firebase configuration and functions (Auth, Firestore, Storage, Cloud Functions)
 - **utils/** → Helper functions (validation, formatting, etc.)   
-<<<<<<< HEAD
-- **package.json / package-lock.json** → Dependencies  
-
-
-
-# Firebase Setup
-
-## 1 Create Firebase Project
-1. Go to [Firebase Console](https://console.firebase.google.com/)  
-2. Click **Add Project** → follow the steps → skip Google Analytics if not needed.  
-
----
-
-## 2 Enable Authentication
-1. Go to **Authentication → Get Started**  
-2. Enable **Email/Password** sign-in method.  
-
----
-
-## 3 Enable Firestore Database
-1. Go to **Build → Firestore Database**  
-2. Click **Create Database** → Start in **Test Mode** → choose your region (e.g., `asia-south1`)  
-3. Your Firestore database is ready.  
-
----
-
-## 4 Install Firebase and Dotenv
-```bash
-npm install firebase
-npm install react-native-dotenv
-
-```
----
-
-## 5 Add `.env` file (Project Root)
-```env
-EXPO_PUBLIC_API_KEY=your_api_key
-EXPO_PUBLIC_AUTH_DOMAIN=your_project.firebaseapp.com
-EXPO_PUBLIC_PROJECT_ID=your_project_id
-EXPO_PUBLIC_STORAGE_BUCKET=your_project.appspot.com
-EXPO_PUBLIC_MESSAGING_SENDER_ID=your_sender_id
-EXPO_PUBLIC_APP_ID=your_app_id
-
-```
-
-## 6 Firebase Config (`services/firebaseConfig.js`)
-```js
-import { initializeApp } from "firebase/app";
-import { getAuth } from "firebase/auth";
-import { getFirestore } from "firebase/firestore";
-
-const firebaseConfig = {
-    apiKey: process.env.EXPO_PUBLIC_API_KEY,
-    authDomain: process.env.EXPO_PUBLIC_AUTH_DOMAIN,
-    projectId: process.env.EXPO_PUBLIC_PROJECT_ID,
-    storageBucket: process.env.EXPO_PUBLIC_STORAGE_BUCKET,
-    messagingSenderId: process.env.EXPO_PUBLIC_MESSAGING_SENDER_ID,
-    appId: process.env.EXPO_PUBLIC_APP_ID,
-};
-
-const app = initializeApp(firebaseConfig);
-
-export const auth = getAuth(app);
-export const db = getFirestore(app);
-
-```
-
-=======
-- **App.js** → Mobile app entry point (Expo starter file) 
->>>>>>> 9d7c69c3
+- **App.js** → Mobile app entry point (Expo starter file) 