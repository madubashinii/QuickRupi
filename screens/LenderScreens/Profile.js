import React, { useState, useEffect } from 'react';
import { View, Text, StyleSheet, TouchableOpacity, ScrollView, Image, Alert, ActivityIndicator } from 'react-native';
import { Ionicons } from '@expo/vector-icons';
import { colors, spacing, fontSize, borderRadius } from '../../theme';
import AnimatedScreen from '../../components/lender/AnimatedScreen';
import PaymentMethodsModal from '../../components/lender/PaymentMethodsModal';
<<<<<<< HEAD
import AgreementsLegalModal from '../../components/lender/AgreementsLegalModal';
import HelpModal from '../../components/lender/HelpModal';
import NotificationSettingsModal from '../../components/lender/NotificationSettingsModal';
=======
import { useAuth } from '../../context/AuthContext';
import { db } from '../../services/firebaseConfig';
import { doc, getDoc } from 'firebase/firestore';
>>>>>>> cffdbe28

// Configuration
const CONFIG = {
  BACKGROUND_HEIGHT: 400,
  SETTINGS: [
    { id: 1, title: 'Personal Information', icon: 'person-outline' },
    { id: 2, title: 'Manage Payment Methods', icon: 'card-outline' },
    { id: 3, title: 'Push notifications', icon: 'notifications-outline' },
    { id: 4, title: 'Security', icon: 'shield-checkmark-outline' },
    { id: 5, title: 'Language', subtitle: 'English', icon: 'language-outline' },
    { id: 6, title: 'Agreements & Legal', icon: 'document-text-outline' },
    { id: 7, title: 'Help', icon: 'help-circle-outline' },
  ]
};

// Event Handlers
const useProfileHandlers = () => {
  const [showPaymentModal, setShowPaymentModal] = useState(false);
<<<<<<< HEAD
  const [showAgreementsModal, setShowAgreementsModal] = useState(false);
  const [showHelpModal, setShowHelpModal] = useState(false);
  const [showNotificationModal, setShowNotificationModal] = useState(false);
=======
  const [isLoggingOut, setIsLoggingOut] = useState(false);
  const { logout } = useAuth();
  
  const handleLogout = async () => {
    Alert.alert(
      "Logout",
      "Are you sure you want to logout?",
      [
        {
          text: "Cancel",
          style: "cancel"
        },
        {
          text: "Logout",
          style: "destructive",
          onPress: async () => {
            setIsLoggingOut(true);
            try {
              console.log('Starting logout process...');
              const result = await logout();
              
              if (result.success) {
                console.log('Logout successful - redirecting to LoginScreen');
                // Navigation to LoginScreen will be handled automatically by AppNavigator
                // when the auth state changes (user becomes null)
                // The AppNavigator's onAuthStateChanged will detect this and show AuthStack
              } else {
                setIsLoggingOut(false);
                Alert.alert('Logout Failed', result.error || 'Unable to logout. Please try again.');
              }
            } catch (error) {
              setIsLoggingOut(false);
              console.error('Logout error:', error);
              Alert.alert('Error', 'An unexpected error occurred. Please try again.');
            }
          }
        }
      ]
    );
  };
>>>>>>> cffdbe28
  
  return {
    handleSettingPress: (title) => {
      if (title === 'Manage Payment Methods') {
        setShowPaymentModal(true);
      } else if (title === 'Agreements & Legal') {
        setShowAgreementsModal(true);
      } else if (title === 'Help') {
        setShowHelpModal(true);
      } else if (title === 'Push notifications') {
        setShowNotificationModal(true);
      } else {
        console.log(`Pressed: ${title}`);
      }
    },
    handleLogout,
    handleChatSupport: () => console.log('Chat support pressed'),
    showPaymentModal,
    setShowPaymentModal,
<<<<<<< HEAD
    showAgreementsModal,
    setShowAgreementsModal,
    showHelpModal,
    setShowHelpModal,
    showNotificationModal,
    setShowNotificationModal,
=======
    isLoggingOut,
>>>>>>> cffdbe28
  };
};

const Profile = () => {
<<<<<<< HEAD
  const { 
    handleSettingPress, 
    handleLogout, 
    handleChatSupport, 
    showPaymentModal, 
    setShowPaymentModal,
    showAgreementsModal,
    setShowAgreementsModal,
    showHelpModal,
    setShowHelpModal,
    showNotificationModal,
    setShowNotificationModal
  } = useProfileHandlers();
=======
  const { handleSettingPress, handleLogout, handleChatSupport, showPaymentModal, setShowPaymentModal, isLoggingOut } = useProfileHandlers();
  const { user } = useAuth();
  const [userData, setUserData] = useState(null);
  const [loading, setLoading] = useState(true);

  useEffect(() => {
    const fetchUserData = async () => {
      if (user) {
        try {
          const userDoc = await getDoc(doc(db, 'users', user.uid));
          if (userDoc.exists()) {
            const data = userDoc.data();
            
            // Check multiple possible locations for firstName and lastName
            let firstName = data.firstName || 
                          data.personalDetails?.firstName || 
                          data.contactDetails?.firstName || '';
                          
            let lastName = data.lastName || 
                         data.personalDetails?.lastName || 
                         data.contactDetails?.lastName || '';
            
            // Construct full name
            let fullName = 'User';
            if (firstName && lastName) {
              fullName = `${firstName} ${lastName}`;
            } else if (firstName) {
              fullName = firstName;
            } else if (lastName) {
              fullName = lastName;
            } else if (data.personalDetails?.nameWithInitials) {
              fullName = data.personalDetails.nameWithInitials;
            } else if (data.fullName) {
              fullName = data.fullName;
            } else if (data.name) {
              fullName = data.name;
            } else if (user.email) {
              // Last resort: use email username
              fullName = user.email.split('@')[0];
            }
            
            setUserData({
              name: fullName,
              id: user.uid.slice(0, 6).toUpperCase(),
              email: user.email,
              role: (data.role || 'lender').toUpperCase(),
              firstName: firstName,
              lastName: lastName,
              fullData: data
            });
          } else {
            setUserData({
              name: user.email?.split('@')[0] || 'User',
              id: user.uid.slice(0, 6).toUpperCase(),
              email: user.email,
              role: 'LENDER'
            });
          }
        } catch (error) {
          console.error('Error fetching user data:', error);
          // Fallback to basic user data
          setUserData({
            name: user.email?.split('@')[0] || 'User',
            id: user.uid.slice(0, 6).toUpperCase(),
            email: user.email,
            role: 'LENDER'
          });
        } finally {
          setLoading(false);
        }
      }
    };

    fetchUserData();
  }, [user]);

  if (loading) {
    return (
      <AnimatedScreen style={styles.container}>
        <View style={styles.loadingContainer}>
          <ActivityIndicator size="large" color={colors.blueGreen} />
          <Text style={styles.loadingText}>Loading profile...</Text>
        </View>
      </AnimatedScreen>
    );
  }
>>>>>>> cffdbe28

  return (
    <AnimatedScreen style={styles.container}>
      <ScrollView showsVerticalScrollIndicator={false}>
        <HeaderSection />
        <UserInfoCard userData={userData} />
        <SettingsList settings={CONFIG.SETTINGS} onPress={handleSettingPress} />
        <FooterSection onLogout={handleLogout} />
      </ScrollView>
      <FloatingChatButton onPress={handleChatSupport} />
      <PaymentMethodsModal 
        visible={showPaymentModal} 
        onClose={() => setShowPaymentModal(false)} 
      />
<<<<<<< HEAD
      <AgreementsLegalModal
        visible={showAgreementsModal}
        onClose={() => setShowAgreementsModal(false)}
      />
      <HelpModal
        visible={showHelpModal}
        onClose={() => setShowHelpModal(false)}
      />
      <NotificationSettingsModal
        visible={showNotificationModal}
        onClose={() => setShowNotificationModal(false)}
        userId={CONFIG.USER_DATA.id}
      />
=======
      
      {/* Logout Overlay */}
      {isLoggingOut && (
        <View style={styles.logoutOverlay}>
          <View style={styles.logoutCard}>
            <ActivityIndicator size="large" color={colors.blueGreen} />
            <Text style={styles.logoutOverlayText}>Logging out...</Text>
          </View>
        </View>
      )}
>>>>>>> cffdbe28
    </AnimatedScreen>
  );
};

// Components
const HeaderSection = () => (
  <View style={styles.backgroundSection}>
    <Image source={require('../../assets/lender/profile.png')} style={styles.backgroundImage} resizeMode="cover" />
    <View style={styles.header}>
      <Text style={styles.headerTitle}>Profile</Text>
    </View>
  </View>
);

const UserInfoCard = ({ userData }) => (
  <View style={styles.userInfoCard}>
    <View style={styles.profileImageContainer}>
      <View style={styles.profileImageBorder}>
        <View style={styles.profileImage}>
          <Ionicons name="person" size={30} color={colors.white} />
        </View>
      </View>
    </View>
    <View style={styles.userDetails}>
      <Text style={styles.userName}>Hello, {userData.name}</Text>
      <Text style={styles.userId}>User ID : {userData.id}</Text>
      <Text style={styles.userRole}>{userData.role}</Text>
    </View>
  </View>
);

const SettingItem = ({ item, onPress }) => (
  <TouchableOpacity style={styles.settingCard} onPress={() => onPress(item.title)} activeOpacity={0.7}>
    <View style={styles.settingLeft}>
      <View style={styles.settingIconContainer}>
        <Ionicons name={item.icon} size={20} color={colors.midnightBlue} />
      </View>
      <View style={styles.settingContent}>
        <Text style={styles.settingTitle}>{item.title}</Text>
        {item.subtitle && <Text style={styles.settingSubtitle}>{item.subtitle}</Text>}
      </View>
    </View>
    <Ionicons name="chevron-forward" size={20} color={colors.gray} />
  </TouchableOpacity>
);

const SettingsList = ({ settings, onPress }) => (
  <View style={styles.settingsContainer}>
    {settings.map((item) => <SettingItem key={item.id} item={item} onPress={onPress} />)}
  </View>
);

const FooterSection = ({ onLogout }) => (
  <View style={styles.footer}>
    <TouchableOpacity style={styles.logoutButton} onPress={onLogout} activeOpacity={0.7}>
      <Ionicons name="log-out-outline" size={20} color={colors.white} />
      <Text style={styles.logoutText}>Log out</Text>
    </TouchableOpacity>
  </View>
);

const FloatingChatButton = ({ onPress }) => (
  <TouchableOpacity style={styles.floatingChatButton} onPress={onPress} activeOpacity={0.7}>
    <Image source={require('../../assets/lender/chatbot.png')} style={styles.chatbotImage} resizeMode="contain" />
  </TouchableOpacity>
);


// Shared Styles
const cardStyle = {
  backgroundColor: colors.white,
  borderRadius: borderRadius.lg,
  shadowColor: colors.black,
  shadowOffset: { width: 0, height: 2 },
  shadowOpacity: 0.1,
  shadowRadius: 8,
  elevation: 3,
};

const centerContent = {
  justifyContent: 'center',
  alignItems: 'center',
};

const styles = StyleSheet.create({
  container: {
    flex: 1,
    backgroundColor: colors.babyBlue,
  },
  
  // Header
  backgroundSection: {
    height: CONFIG.BACKGROUND_HEIGHT,
    position: 'relative',
    backgroundColor: colors.babyBlue,
  },
  backgroundImage: {
    position: 'absolute',
    top: 60,
    left: 0,
    right: 0,
    width: '100%',
    height: '70%',
    opacity: 0.4,
  },
  header: {
    position: 'absolute',
    top: 50,
    left: 0,
    right: 0,
    bottom: 0,
    paddingTop: spacing.lg,
    paddingHorizontal: spacing.lg,
    paddingBottom: spacing.md,
    justifyContent: 'flex-start',
    alignItems: 'flex-start',
  },
  headerTitle: {
    fontSize: fontSize['2xl'],
    fontWeight: 'bold',
    color: colors.midnightBlue,
  },
  
  // User Info Card
  userInfoCard: {
    marginHorizontal: spacing.lg,
    marginTop: -200,
    paddingTop: 50,
    paddingHorizontal: spacing.lg,
    paddingBottom: spacing.lg,
    alignItems: 'center',
    ...cardStyle,
  },
  profileImageContainer: {
    position: 'absolute',
    top: -40,
    alignSelf: 'center',
  },
  profileImageBorder: {
    width: 80,
    height: 80,
    borderRadius: 40,
    backgroundColor: '#FFB6C1',
    borderWidth: 4,
    borderColor: colors.white,
    ...centerContent,
  },
  profileImage: {
    width: 70,
    height: 70,
    borderRadius: 35,
    backgroundColor: colors.midnightBlue,
    ...centerContent,
  },
  userDetails: {
    alignItems: 'center',
    marginTop: spacing.md,
  },
  userName: {
    fontSize: fontSize.lg,
    fontWeight: 'bold',
    color: colors.midnightBlue,
    marginBottom: spacing.sm,
    textAlign: 'center',
  },
  userId: {
    fontSize: fontSize.base,
    color: colors.midnightBlue,
    marginBottom: spacing.xs,
    textAlign: 'center',
  },
  userRole: {
    fontSize: fontSize.sm,
    color: colors.blueGreen,
    textAlign: 'center',
  },
  
  // Settings
  settingsContainer: {
    marginHorizontal: spacing.lg,
    marginTop: spacing.md,
  },
  settingCard: {
    backgroundColor: colors.white,
    borderRadius: borderRadius.lg,
    paddingVertical: spacing.md,
    paddingHorizontal: spacing.lg,
    marginBottom: spacing.sm,
    flexDirection: 'row',
    alignItems: 'center',
    justifyContent: 'space-between',
    elevation: 2,
    shadowColor: colors.black,
    shadowOffset: { width: 0, height: 1 },
    shadowOpacity: 0.15,
    shadowRadius: 2,
  },
  settingLeft: {
    flexDirection: 'row',
    alignItems: 'center',
    flex: 1,
  },
  settingIconContainer: {
    width: 40,
    height: 40,
    borderRadius: 20,
    backgroundColor: colors.babyBlue,
    marginRight: spacing.md,
    ...centerContent,
  },
  settingContent: {
    flex: 1,
  },
  settingTitle: {
    fontSize: fontSize.base,
    color: colors.midnightBlue,
    fontWeight: '500',
  },
  settingSubtitle: {
    fontSize: fontSize.sm,
    color: colors.gray,
    marginTop: spacing.xs,
  },
  
  // Footer
  footer: {
    flexDirection: 'row',
    justifyContent: 'center',
    alignItems: 'center',
    paddingHorizontal: spacing.lg,
    paddingVertical: spacing.lg,
  },
  logoutButton: {
    backgroundColor: colors.red,
    paddingVertical: spacing.md,
    paddingHorizontal: spacing.lg,
    borderRadius: borderRadius.lg,
    flexDirection: 'row',
    gap: spacing.sm,
    elevation: 3,
    shadowColor: colors.red,
    shadowOffset: { width: 0, height: 2 },
    shadowOpacity: 0.3,
    shadowRadius: 4,
    minWidth: 120,
    ...centerContent,
  },
  logoutText: {
    fontSize: fontSize.base,
    color: colors.white,
    fontWeight: '600',
  },
  
  // Floating Chat Button
  floatingChatButton: {
    position: 'absolute',
    bottom: 10,
    right: 20,
    width: 60,
    height: 60,
    borderRadius: 30,
    backgroundColor: colors.blueGreen,
    elevation: 8,
    shadowColor: colors.black,
    shadowOffset: { width: 0, height: 4 },
    shadowOpacity: 0.3,
    shadowRadius: 8,
    ...centerContent,
  },
  chatbotImage: {
    width: 40,
    height: 40,
  },
  
  // Loading
  loadingContainer: {
    flex: 1,
    justifyContent: 'center',
    alignItems: 'center',
    paddingTop: 100,
  },
  loadingText: {
    marginTop: spacing.md,
    fontSize: fontSize.base,
    color: colors.midnightBlue,
    fontWeight: '500',
  },
  
  // Logout Overlay
  logoutOverlay: {
    position: 'absolute',
    top: 0,
    left: 0,
    right: 0,
    bottom: 0,
    backgroundColor: 'rgba(0, 0, 0, 0.5)',
    justifyContent: 'center',
    alignItems: 'center',
    zIndex: 1000,
  },
  logoutCard: {
    backgroundColor: colors.white,
    borderRadius: borderRadius.lg,
    padding: spacing.xl,
    alignItems: 'center',
    shadowColor: colors.black,
    shadowOffset: { width: 0, height: 4 },
    shadowOpacity: 0.3,
    shadowRadius: 8,
    elevation: 10,
  },
  logoutOverlayText: {
    marginTop: spacing.md,
    fontSize: fontSize.lg,
    color: colors.midnightBlue,
    fontWeight: '600',
  },
});

export default Profile;<|MERGE_RESOLUTION|>--- conflicted
+++ resolved
@@ -4,15 +4,12 @@
 import { colors, spacing, fontSize, borderRadius } from '../../theme';
 import AnimatedScreen from '../../components/lender/AnimatedScreen';
 import PaymentMethodsModal from '../../components/lender/PaymentMethodsModal';
-<<<<<<< HEAD
 import AgreementsLegalModal from '../../components/lender/AgreementsLegalModal';
 import HelpModal from '../../components/lender/HelpModal';
 import NotificationSettingsModal from '../../components/lender/NotificationSettingsModal';
-=======
 import { useAuth } from '../../context/AuthContext';
 import { db } from '../../services/firebaseConfig';
 import { doc, getDoc } from 'firebase/firestore';
->>>>>>> cffdbe28
 
 // Configuration
 const CONFIG = {
@@ -31,11 +28,9 @@
 // Event Handlers
 const useProfileHandlers = () => {
   const [showPaymentModal, setShowPaymentModal] = useState(false);
-<<<<<<< HEAD
   const [showAgreementsModal, setShowAgreementsModal] = useState(false);
   const [showHelpModal, setShowHelpModal] = useState(false);
   const [showNotificationModal, setShowNotificationModal] = useState(false);
-=======
   const [isLoggingOut, setIsLoggingOut] = useState(false);
   const { logout } = useAuth();
   
@@ -76,7 +71,6 @@
       ]
     );
   };
->>>>>>> cffdbe28
   
   return {
     handleSettingPress: (title) => {
@@ -96,21 +90,17 @@
     handleChatSupport: () => console.log('Chat support pressed'),
     showPaymentModal,
     setShowPaymentModal,
-<<<<<<< HEAD
     showAgreementsModal,
     setShowAgreementsModal,
     showHelpModal,
     setShowHelpModal,
     showNotificationModal,
     setShowNotificationModal,
-=======
     isLoggingOut,
->>>>>>> cffdbe28
   };
 };
 
 const Profile = () => {
-<<<<<<< HEAD
   const { 
     handleSettingPress, 
     handleLogout, 
@@ -122,10 +112,9 @@
     showHelpModal,
     setShowHelpModal,
     showNotificationModal,
-    setShowNotificationModal
+    setShowNotificationModal,
+    isLoggingOut
   } = useProfileHandlers();
-=======
-  const { handleSettingPress, handleLogout, handleChatSupport, showPaymentModal, setShowPaymentModal, isLoggingOut } = useProfileHandlers();
   const { user } = useAuth();
   const [userData, setUserData] = useState(null);
   const [loading, setLoading] = useState(true);
@@ -211,7 +200,6 @@
       </AnimatedScreen>
     );
   }
->>>>>>> cffdbe28
 
   return (
     <AnimatedScreen style={styles.container}>
@@ -226,7 +214,6 @@
         visible={showPaymentModal} 
         onClose={() => setShowPaymentModal(false)} 
       />
-<<<<<<< HEAD
       <AgreementsLegalModal
         visible={showAgreementsModal}
         onClose={() => setShowAgreementsModal(false)}
@@ -238,9 +225,8 @@
       <NotificationSettingsModal
         visible={showNotificationModal}
         onClose={() => setShowNotificationModal(false)}
-        userId={CONFIG.USER_DATA.id}
+        userId={userData?.id}
       />
-=======
       
       {/* Logout Overlay */}
       {isLoggingOut && (
@@ -251,7 +237,6 @@
           </View>
         </View>
       )}
->>>>>>> cffdbe28
     </AnimatedScreen>
   );
 };
