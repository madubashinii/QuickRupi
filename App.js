--- conflicted
+++ resolved
@@ -4,13 +4,6 @@
 import { StatusBar } from 'expo-status-bar';
 import { StyleSheet, Text, View } from 'react-native';
 import BorrowerDashboard from './screens/borrower/BorrowerDashboard';
-<<<<<<< HEAD
-//import { createNativeStackNavigator } from '@react-navigation/native-stack';
-import AppNavigator from "./navigation/AppNavigator";
-//const Stack = createNativeStackNavigator();
-=======
-// import { NavigationContainer } from '@react-navigation/native';
-// import { createNativeStackNavigator } from '@react-navigation/native-stack';
 import AppNavigator from "./navigation/AppNavigator";
 import BorrowerBottomNav from "./navigation/borrower/borrowerNav";
 import LenderTabs from './navigation/LenderTabs';
@@ -18,30 +11,12 @@
 import MessagesScreen from './screens/LenderScreens/MessagesScreen';
 import Toast from 'react-native-toast-message';
 const Stack = createNativeStackNavigator();
->>>>>>> e0ada911
-
 
 export default function App() {
   return (
 
     <NavigationContainer>
-      {/*<Stack.Navigator screenOptions={{ headerShown: false }}>
-        <Stack.Screen name="MainTabs" component={LenderTabs} />
-        <Stack.Screen name="Notifications" component={NotificationsScreen} />
-        <Stack.Screen name="Messages" component={MessagesScreen} />
-      </Stack.Navigator>
-      <Toast />
-      <StatusBar style="light" />*/}
       <AppNavigator />
     </NavigationContainer>
-
-    //<View style={styles.container}>
-    // {/*<Text>Open up App.js to start working on your app!</Text>*/}     // <BorrowerDashboard />
-    //  <StatusBar style="auto" />
-    //</View>
-<<<<<<< HEAD
-  //
-=======
->>>>>>> e0ada911
   );
 }
