import React from 'react';
import { NavigationContainer } from '@react-navigation/native';
import { StatusBar } from 'expo-status-bar';
<<<<<<< HEAD
import AppNavigator from './navigation/AppNavigator';
import Toast from 'react-native-toast-message';
=======
import { StyleSheet, Text, View } from 'react-native';
import BorrowerDashboard from './screens/borrower/BorrowerDashboard';
import AppNavigator from "./navigation/AppNavigator";
import BorrowerBottomNav from "./navigation/borrower/borrowerNav";
import LenderTabs from './navigation/LenderTabs';
import NotificationsScreen from './screens/LenderScreens/Notifications';
import MessagesScreen from './screens/LenderScreens/MessagesScreen';
import Toast from 'react-native-toast-message';
const Stack = createNativeStackNavigator();
>>>>>>> 279270ce

export default function App() {
  return (

    <NavigationContainer>
      <AppNavigator />
<<<<<<< HEAD
      <Toast />
      <StatusBar style="light" />
=======
>>>>>>> 279270ce
    </NavigationContainer>
  );
}
<|MERGE_RESOLUTION|>--- conflicted
+++ resolved
@@ -1,10 +1,6 @@
 import React from 'react';
 import { NavigationContainer } from '@react-navigation/native';
 import { StatusBar } from 'expo-status-bar';
-<<<<<<< HEAD
-import AppNavigator from './navigation/AppNavigator';
-import Toast from 'react-native-toast-message';
-=======
 import { StyleSheet, Text, View } from 'react-native';
 import BorrowerDashboard from './screens/borrower/BorrowerDashboard';
 import AppNavigator from "./navigation/AppNavigator";
@@ -14,18 +10,15 @@
 import MessagesScreen from './screens/LenderScreens/MessagesScreen';
 import Toast from 'react-native-toast-message';
 const Stack = createNativeStackNavigator();
->>>>>>> 279270ce
+
 
 export default function App() {
   return (
 
     <NavigationContainer>
       <AppNavigator />
-<<<<<<< HEAD
       <Toast />
       <StatusBar style="light" />
-=======
->>>>>>> 279270ce
     </NavigationContainer>
   );
 }
