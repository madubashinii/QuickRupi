{
  "name": "microloan_platform",
  "version": "1.0.0",
  "main": "index.js",
  "scripts": {
    "start": "expo start",
    "android": "expo start --android",
    "ios": "expo start --ios",
    "web": "expo start --web"
  },
  "dependencies": {
    "@expo/metro-runtime": "~6.1.2",
    "@expo/vector-icons": "^15.0.2",
    "@react-native-async-storage/async-storage": "^1.24.0",
    "@react-navigation/bottom-tabs": "^7.4.7",
    "@react-navigation/native": "^7.1.17",
    "@react-navigation/native-stack": "^7.3.25",
<<<<<<< HEAD
    "dayjs": "^1.11.18",
=======
    "crypto-js": "^4.2.0",
>>>>>>> 1aa73c5f
    "expo": "~54.0.0",
    "expo-file-system": "~19.0.16",
    "expo-print": "~15.0.7",
    "expo-sharing": "~14.0.7",
    "expo-status-bar": "~3.0.8",
    "firebase": "^12.3.0",
    "react": "19.1.0",
    "react-dom": "19.1.0",
    "react-native": "0.81.4",
    "react-native-chart-kit": "^6.12.0",
    "react-native-dotenv": "^3.4.11",
    "react-native-fs": "^2.20.0",
    "react-native-safe-area-context": "^5.6.1",
    "react-native-screens": "^4.16.0",
    "react-native-share": "^12.2.0",
    "react-native-svg": "^15.13.0",
    "react-native-toast-message": "^2.3.3",
    "react-native-vector-icons": "^10.3.0",
    "react-native-web": "^0.21.0"
  },
  "devDependencies": {
    "@babel/core": "^7.20.0"
  },
  "private": true
}<|MERGE_RESOLUTION|>--- conflicted
+++ resolved
@@ -15,11 +15,8 @@
     "@react-navigation/bottom-tabs": "^7.4.7",
     "@react-navigation/native": "^7.1.17",
     "@react-navigation/native-stack": "^7.3.25",
-<<<<<<< HEAD
     "dayjs": "^1.11.18",
-=======
     "crypto-js": "^4.2.0",
->>>>>>> 1aa73c5f
     "expo": "~54.0.0",
     "expo-file-system": "~19.0.16",
     "expo-print": "~15.0.7",
