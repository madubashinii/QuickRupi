import { createNativeStackNavigator } from "@react-navigation/native-stack";
import React from 'react';
import BorrowerStack from "../navigation/borrower/borrowerStack";
import ChatBot from "../screens/chatbot";
import AdminStack from "../navigation/admin/AdminStack";
<<<<<<< HEAD
import LenderStack from "./LenderStack";
import RoleSelectionScreen from "../screens/RoleSelectionScreen";
=======
import LenderTabs from '../navigation/LenderTabs';
import NotificationsScreen from '../screens/LenderScreens/Notifications';
import MessagesScreen from '../screens/LenderScreens/MessagesScreen';
import Toast from 'react-native-toast-message';
>>>>>>> 279270ce

const Stack = createNativeStackNavigator();

export default function AppNavigator() {
<<<<<<< HEAD
    return (
        <Stack.Navigator 
            screenOptions={{ headerShown: false }}
            initialRouteName="RoleSelection"
        >
            <Stack.Screen 
                name="RoleSelection" 
                component={RoleSelectionScreen}
                options={{ title: 'Choose Role' }}
            />
            <Stack.Screen 
                name="Admin" 
                component={AdminStack}
                options={{ title: 'Admin Portal' }}
            />
            <Stack.Screen 
                name="Lender" 
                component={LenderStack}
                options={{ title: 'Lender Portal' }}
            />
        </Stack.Navigator>
    );
}
=======
  return (
    <Stack.Navigator screenOptions={{ headerShown: false }}>
      <Stack.Screen name="Borrower" component={BorrowerStack} />
      <Stack.Screen name="Admin" component={AdminStack} />
      <Stack.Screen name="ChatBot" component={ChatBot} />
      <Stack.Screen name="MainTabs" component={LenderTabs} />
      <Stack.Screen name="Notifications" component={NotificationsScreen} />
      <Stack.Screen name="Messages" component={MessagesScreen} />
    </Stack.Navigator>
  );
};
>>>>>>> 279270ce
<|MERGE_RESOLUTION|>--- conflicted
+++ resolved
@@ -3,21 +3,19 @@
 import BorrowerStack from "../navigation/borrower/borrowerStack";
 import ChatBot from "../screens/chatbot";
 import AdminStack from "../navigation/admin/AdminStack";
-<<<<<<< HEAD
 import LenderStack from "./LenderStack";
 import RoleSelectionScreen from "../screens/RoleSelectionScreen";
-=======
 import LenderTabs from '../navigation/LenderTabs';
 import NotificationsScreen from '../screens/LenderScreens/Notifications';
 import MessagesScreen from '../screens/LenderScreens/MessagesScreen';
 import Toast from 'react-native-toast-message';
->>>>>>> 279270ce
+
 
 const Stack = createNativeStackNavigator();
 
 export default function AppNavigator() {
-<<<<<<< HEAD
     return (
+      <>
         <Stack.Navigator 
             screenOptions={{ headerShown: false }}
             initialRouteName="RoleSelection"
@@ -37,19 +35,13 @@
                 component={LenderStack}
                 options={{ title: 'Lender Portal' }}
             />
-        </Stack.Navigator>
-    );
-}
-=======
-  return (
-    <Stack.Navigator screenOptions={{ headerShown: false }}>
+ 
       <Stack.Screen name="Borrower" component={BorrowerStack} />
-      <Stack.Screen name="Admin" component={AdminStack} />
       <Stack.Screen name="ChatBot" component={ChatBot} />
       <Stack.Screen name="MainTabs" component={LenderTabs} />
       <Stack.Screen name="Notifications" component={NotificationsScreen} />
       <Stack.Screen name="Messages" component={MessagesScreen} />
     </Stack.Navigator>
+</>
   );
 };
->>>>>>> 279270ce
