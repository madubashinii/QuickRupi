import { initializeApp } from "firebase/app";
import { getAuth } from "firebase/auth";
import { getFirestore } from "firebase/firestore";
<<<<<<< HEAD
=======
import {
    EXPO_PUBLIC_API_KEY,
    EXPO_PUBLIC_AUTH_DOMAIN,
    EXPO_PUBLIC_PROJECT_ID,
    EXPO_PUBLIC_STORAGE_BUCKET,
    EXPO_PUBLIC_MESSAGING_SENDER_ID,
    EXPO_PUBLIC_APP_ID
} from "@env";
>>>>>>> a864cbe8

const firebaseConfig = {
    apiKey: EXPO_PUBLIC_API_KEY,
    authDomain: EXPO_PUBLIC_AUTH_DOMAIN,
    projectId: EXPO_PUBLIC_PROJECT_ID,
    storageBucket: EXPO_PUBLIC_STORAGE_BUCKET,
    messagingSenderId: EXPO_PUBLIC_MESSAGING_SENDER_ID,
    appId: EXPO_PUBLIC_APP_ID,
};

if (firebaseConfig){
    console.log("🔥 Firebase Config:", firebaseConfig);
}
else{
    console.log("🔥 nothing");
}


const app = initializeApp(firebaseConfig);

// Export Firebase services for use throughout the application
export const auth = getAuth(app);  // Authentication service
export const db = getFirestore(app);  // Firestore database service<|MERGE_RESOLUTION|>--- conflicted
+++ resolved
@@ -1,8 +1,6 @@
 import { initializeApp } from "firebase/app";
 import { getAuth } from "firebase/auth";
 import { getFirestore } from "firebase/firestore";
-<<<<<<< HEAD
-=======
 import {
     EXPO_PUBLIC_API_KEY,
     EXPO_PUBLIC_AUTH_DOMAIN,
@@ -11,7 +9,6 @@
     EXPO_PUBLIC_MESSAGING_SENDER_ID,
     EXPO_PUBLIC_APP_ID
 } from "@env";
->>>>>>> a864cbe8
 
 const firebaseConfig = {
     apiKey: EXPO_PUBLIC_API_KEY,
