import { db } from "../firebaseConfig";
<<<<<<< HEAD
import { collection, getDocs, getDoc, doc, updateDoc, addDoc, serverTimestamp, query, where } from "firebase/firestore";
=======
import { collection, getDocs, getDoc, doc, updateDoc, addDoc, serverTimestamp, setDoc } from "firebase/firestore";

// Create new escrow entry
export const createEscrow = async ({ loanId, lenderId, borrowerId, amount }) => {
    try {
        const escrowRef = doc(collection(db, "escrow"));
        const escrowData = {
            escrowId: escrowRef.id,
            loanId,
            lenderId,
            borrowerId,
            amount,
            status: "pending",
            createdAt: serverTimestamp()
        };
        
        await setDoc(escrowRef, escrowData);
        return { escrowId: escrowRef.id, ...escrowData };
    } catch (error) {
        console.error("Error creating escrow:", error);
        throw error;
    }
};
>>>>>>> a4397be3

// Fetch all escrows with borrower, lender, and loan info
export const fetchEscrows = async () => {
    try {
        const escrowSnapshot = await getDocs(collection(db, "escrow"));
        const escrowData = [];

        for (const escrowDoc of escrowSnapshot.docs) {
            const escrow = escrowDoc.data();
            escrow.escrowId = escrowDoc.id;

            // Fetch borrower and lender info
            const borrowerSnap = await getDoc(doc(db, "users", escrow.borrowerId));
            const lenderSnap = await getDoc(doc(db, "users", escrow.lenderId));
            const borrowerName = borrowerSnap.exists() ? borrowerSnap.data().name : "Unknown";
            const lenderName = lenderSnap.exists() ? lenderSnap.data().name : "Unknown";

            // Fetch loan info
            const loanSnap = await getDoc(doc(db, "Loans", escrow.loanId));
            const loan = loanSnap.exists() ? loanSnap.data() : {};
            const amount = loan.amountRequested || escrow.amount;
            const purpose = loan.purpose || "";
            const requestDate = loan.createdAt ? new Date(loan.createdAt.seconds * 1000).toLocaleDateString() : "";

            escrowData.push({
                id: escrow.escrowId,
                borrowerId: escrow.borrowerId,
                lenderId: escrow.lenderId,
                borrower: borrowerName,
                lender: lenderName,
                amount,
                purpose,
                requestDate,
                status: escrow.status
            });
        }

        return escrowData;
    } catch (error) {
        console.error("Error fetching escrows:", error);
        throw error;
    }
};
/**
 * Update escrow status and handle wallet & repayment schedule, send notification
 */
export const updateEscrowStatus = async (escrowId, newStatus, lenderId, amount) => {
    try {
        // Get escrow
        const escrowRef = doc(db, "escrow", escrowId);
        const escrowSnap = await getDoc(escrowRef);
        if (!escrowSnap.exists()) throw new Error("Escrow not found");
        const escrow = escrowSnap.data();

        // Update escrow status
        await updateDoc(escrowRef, { status: newStatus, releasedAt: serverTimestamp() });

        // Handle borrower wallet if escrow released
        if (newStatus === "released") {
            // Query borrower wallet by userId
            const walletQuery = query(collection(db, "borrowerWallets"), where("userId", "==", escrow.borrowerId));
            const walletSnap = await getDocs(walletQuery);

            if (!walletSnap.empty) {
                const walletDoc = walletSnap.docs[0];
                const currentBalance = walletDoc.data().balance || 0;

                await updateDoc(walletDoc.ref, {
                    balance: currentBalance + amount,
                    lastUpdated: serverTimestamp()
                });
            } else {
                console.warn("Borrower wallet not found for userId:", escrow.borrowerId);
            }

            // Create repayment schedule
            const loanRef = doc(db, "loans", escrow.loanId);
            const loanSnap = await getDoc(loanRef);
            if (loanSnap.exists()) {
                const loan = loanSnap.data();
                const principal = loan.amountFunded || amount;
                const monthlyRate = (loan.interestRate || 0) / 12 / 100;
                const months = loan.termMonths || 1;

                const repayments = [];
                for (let i = 1; i <= months; i++) {
                    const interestAmount = principal * monthlyRate;
                    const totalAmount = principal / months + interestAmount;
                    const dueDate = new Date();
                    dueDate.setMonth(dueDate.getMonth() + i);

                    repayments.push({
                        loanId: loan.loanId,
                        borrowerId: loan.borrowerId,
                        lenderId: escrow.lenderId,
                        dueDate: dueDate.toISOString(),
                        totalAmount,
                        principleAmount: principal / months,
                        interestAmount,
                        status: "pending",
                        createdAt: serverTimestamp()
                    });
                }

                // Save repayments
                const batchPromises = repayments.map(rep => addDoc(collection(db, "repayments"), rep));
                await Promise.all(batchPromises);
            }
        }

        // Handle lender wallet if escrow refunded
        if (newStatus === "refunded") {
            const walletQuery = query(collection(db, "wallets"), where("userId", "==", lenderId));
            const walletSnap = await getDocs(walletQuery);

            if (!walletSnap.empty) {
                const walletDoc = walletSnap.docs[0];
                const currentBalance = walletDoc.data().balance || 0;

                await updateDoc(walletDoc.ref, {
                    balance: currentBalance + amount,
                    lastUpdated: serverTimestamp()
                });
            } else {
                console.warn("Lender wallet not found for userId:", lenderId);
            }
        }

        // Send notification to lender
        await addDoc(collection(db, "notifications"), {
            userId: lenderId,
            message: `Your escrow for Loan #${escrowId} has been ${newStatus}`,
            type: newStatus === "released" ? "fundReleased" : "fundRefunded",
            isRead: false,
            timestamp: serverTimestamp()
        });

        return { success: true, message: `Escrow ${newStatus} successfully!` };
    } catch (error) {
        console.error("Error updating escrow:", error);
        return { success: false, message: "Failed to update escrow" };
    }
};<|MERGE_RESOLUTION|>--- conflicted
+++ resolved
@@ -1,8 +1,5 @@
 import { db } from "../firebaseConfig";
-<<<<<<< HEAD
-import { collection, getDocs, getDoc, doc, updateDoc, addDoc, serverTimestamp, query, where } from "firebase/firestore";
-=======
-import { collection, getDocs, getDoc, doc, updateDoc, addDoc, serverTimestamp, setDoc } from "firebase/firestore";
+import { collection, getDocs, getDoc, doc, updateDoc, addDoc, serverTimestamp, query, where, setDoc } from "firebase/firestore";
 
 // Create new escrow entry
 export const createEscrow = async ({ loanId, lenderId, borrowerId, amount }) => {
@@ -25,7 +22,6 @@
         throw error;
     }
 };
->>>>>>> a4397be3
 
 // Fetch all escrows with borrower, lender, and loan info
 export const fetchEscrows = async () => {
